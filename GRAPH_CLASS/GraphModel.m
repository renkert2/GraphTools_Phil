--- conflicted
+++ resolved
@@ -166,19 +166,13 @@
             DescX = vertcat(obj.Graph.InternalVertices.Description);
             BlksX = vertcat(vertcat(obj.Graph.InternalVertices.Parent).Name);
             
-<<<<<<< HEAD
-            if ~isempty(obj.graph.Outputs)
-                DescY = vertcat(obj.graph.Outputs.Description);
-                BlksY = vertcat(vertcat(obj.graph.Outputs.Parent).Name);
-                
-            else
-                DescY = [];
-                BlksY = [];
-=======
             if ~isempty(obj.Graph.Outputs)
                 DescY = vertcat(obj.Graph.Outputs.Description);
                 BlksY = vertcat(vertcat(obj.Graph.Outputs.Parent).Name);
->>>>>>> cdf9cb2e
+                
+            else
+                DescY = [];
+                BlksY = [];
             end
             Desc = [DescX; DescY];
             Blks = [BlksX; BlksY];
@@ -200,11 +194,7 @@
             
             parents = vertcat(vertcat(obj.Graph.InternalEdges.Parent).Name);
             
-<<<<<<< HEAD
             edge_table = table((1:(obj.graph.Ne))',parents, pflows_strings, 'VariableNames', ["Edges", "Component", "PowerFlows"]);
-=======
-            edge_table = table((1:(obj.Graph.Ne - obj.Graph.Nee))',parents, pflows_strings, 'VariableNames', ["Edges", "Component", "PowerFlows"]);
->>>>>>> cdf9cb2e
         end
         
         function [t,x, pf] = Simulate(obj, inputs, disturbances, params, t_range, opts)
