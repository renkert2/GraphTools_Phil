--- conflicted
+++ resolved
@@ -3,19 +3,10 @@
     %   Detailed explanation goes here
     properties
         PowerFlow Type_PowerFlow = Type_PowerFlow.empty()
-<<<<<<< HEAD
-        Input
-        Coefficient = 0
-        TailVertex (1,1) GraphVertex
-        Port
-
-=======
         Input GraphInput = GraphInput.empty()
         Port
         Coefficient (:,1) double = 0
         TailVertex (1,1) GraphVertex = GraphVertex()
->>>>>>> eaa78d27
-
     end
     
     methods
