classdef GraphEdge < matlab.mixin.Heterogeneous & matlab.mixin.Copyable
    %GRAPHEdge Super Class for all edge types (i.e. Internal,
    %External)
    %   The matlab.mixin.Heterogeneous type will allow us to create heterogeneous object
    %   arrays of all the child classes.
    
    properties
        Description (1,1) string
        HeadVertex (1,1) GraphVertex
    end
    
    
<<<<<<< HEAD
=======
    properties
           HeadVertex (1,1) GraphVertex
    end


>>>>>>> f682aa56
    methods
        function obj = GraphEdge(varargin)
            if nargin > 1
                obj = my_inputparser(obj,varargin{:});
            end
        end
    end
    
end<|MERGE_RESOLUTION|>--- conflicted
+++ resolved
@@ -8,16 +8,7 @@
         Description (1,1) string
         HeadVertex (1,1) GraphVertex
     end
-    
-    
-<<<<<<< HEAD
-=======
-    properties
-           HeadVertex (1,1) GraphVertex
-    end
 
-
->>>>>>> f682aa56
     methods
         function obj = GraphEdge(varargin)
             if nargin > 1
