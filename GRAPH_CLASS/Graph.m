classdef Graph < matlab.mixin.Copyable
    %GRAPH Fundamental Graph Class
    %   Keep pure and simple: A graph consists of Vertices, Edges, and the
    %   Connection Matrix / Incidence Matrix
        
    %%%%%%%%%%%%%%%%%%%%%%%%%%%%%%%%%%%%%%%%%%%%%%%%%%%%%%%%%%%%%%%%%%%%%%%
    % Author: Christopher T. Aksland and Phil Renkert
    % Association: University of Illionis at Urbana-Champaign
    % Contact: aksland2@illinois.edu
    % Revision History:
    % 12/5/2020 - Consider added Matlab "digraph" or adjcancy matrix as a 
    %           propertey.
    % 12/20/2020 - A graph is now entirely defined by edges and vertices.
    %           The edge and incidence matrix are dependent properties.
    % 12/21/2020 - A graph edge and vertex set can now be defined in
    %           arbitrary order.
    %%%%%%%%%%%%%%%%%%%%%%%%%%%%%%%%%%%%%%%%%%%%%%%%%%%%%%%%%%%%%%%%%%%%%%%
    
    %%%%%%%%%%%%%%%%%%%%%%%%%%%%%%%%%%%%%%%%%%%%%%%%%%%%%%%%%%%%%%%%%%%%%%%
    % potential improvements:
    % Consider added Matlab "digraph" or adjcancy matrix as a propertey.
    % Consider improving how we find the head and tail vertex indices.
    % At some point, graph can be defined with only edges
    % Move the Internal/External etc get functions into the GraphVertex and
    %   GraphEdge classes. Since those functions only operate on vertices
    %   and edges, it seems they fit better there.
    %%%%%%%%%%%%%%%%%%%%%%%%%%%%%%%%%%%%%%%%%%%%%%%%%%%%%%%%%%%%%%%%%%%%%%%
    
    
    
    properties
        % set of vertices
        Vertices (:,1) GraphVertex = GraphVertex.empty() 
        % set of edges
        Edges (:,1) GraphEdge = GraphEdge.empty()
        % Allow Reordering of Vertices in graph.init()
        ReorderElements logical = true
<<<<<<< HEAD
        % Graph Outputs
        Outputs GraphOutput = GraphOutput.empty()

=======
        
                
        SymParams (:,1) sym = sym.empty
        SymParams_Vals (:,1) double = [];
>>>>>>> cb9059aa
    end
    
    properties (SetAccess = private)
        Inputs (:,1) GraphInput = GraphInput.empty()
    
        % Number of vertices
        Nv (1,1) double %{mustBeInteger,mustBeNonnegative}
        
        % Number of dynamic states / vertices
        Nx (1,1) double
        
        % Number of edges
        Ne (1,1) double %{mustBeInteger,mustBeNonnegative}
        
        % Number of inputs
        Nu (1,1) double %{mustBeInteger,mustBeNonnegative}
        
        % Number of external vertices
        Nev (1,1) double %{mustBeInteger,mustBeNonnegative}
        
        % Number of external edges
        Nee (1,1) double %{mustBeInteger,mustBeNonnegative}
        
        % Graph Edge Matrix
        E (:,2) double %{mustBeInteger,mustBePositive}; requires default value for Validation Functions
        
        % Incidence Matrix
        M (:,:) double %{mustBeInteger,mustBeMember({-1,1,0,[]})}; requires default value for Validation Functions
    end
    
    properties (Dependent)
        % total number of vertices
        v_tot (1,1) double %{mustBeInteger,mustBeNonnegative}
        
        % Tails
        Tails (1,1) double 
        
        % Heads
        Heads (1,1) double 
        
    end
    
    properties (Dependent) % make this hidden at some point
        InternalVertices  (:,1) GraphVertex
        DynamicVertices   (:,1) GraphVertex
        AlgebraicVertices (:,1) GraphVertex
        ExternalVertices  (:,1) GraphVertex
        InternalEdges     (:,1) GraphEdge
        ExternalEdges     (:,1) GraphEdge 
    end
    
    properties (SetAccess = ?Component)
        Parent Component = Component.empty()
    end
    
    methods
        
        function obj = Graph(varargin) % constructor method
            % this function can be initialized with an edge matrix.
            % Immediately calculate the incidence matrix
           if nargin == 0
               % do nothing
           elseif nargin == 2
               obj.Vertices = varargin{1};
               obj.Edges = varargin{2};
               obj.init()
           elseif nargin == 3
               obj.Vertices = varargin{1};
               obj.Edges = varargin{2};
               obj.ReorderElements = varargin{3};
               obj.init()  
           else
              error('A Graph object must be initialized as an empty object or as Graph(Vertex_Set, Edge_Set ).') 
           end
                              
        end
                      
        function x = get.v_tot(obj) % total number of vertices
            x = obj.Nv + obj.Nev;
        end
        
        function x = get.Tails(obj) % tail incidence matrix
            x = double(obj.M'== 1);
        end
        
        function x = get.Heads(obj) % head incidence matrix
            x = double(obj.M'== -1);
        end
        
        function x = get.InternalVertices(obj) % these should be functions of the vertex and edge objects?
            x = obj.Vertices(arrayfun(@(x) isa(x,'GraphVertex_Internal'),obj.Vertices));
        end 
        function x = get.DynamicVertices(obj) % these should be functions of the vertex and edge objects
            x = obj.Vertices(arrayfun(@DynTest,obj.Vertices));
            
            function l = DynTest(x)
                if isa(x,'GraphVertex_Internal')
                    coeff = x.Coefficient;

                    if isa(coeff, 'sym')
                        l = ~ all(arrayfun(@(x) isequal(x, sym(0)), coeff));
                    elseif isa(coeff, 'double')
                        l = sum(abs(coeff))>0;
                    else
                        error('Invalid coefficient type')
                    end
                else
                    l = false;
                end
            end
        end
        function x = get.AlgebraicVertices(obj) % these should be functions of the vertex and edge objects
            x = obj.Vertices(arrayfun(@AlgTest,obj.Vertices));
            
            function l = AlgTest(x)
                if isa(x,'GraphVertex_Internal')
                    coeff = x.Coefficient;
                    if isa(coeff, 'sym')
                        l = all(arrayfun(@(x) isequal(x, sym(0)), coeff));
                    elseif isa(coeff, 'double')
                        l = sum(abs(coeff))==0;
                    else
                        error('Invalid coefficient type')
                    end
                else
                    l = false;
                end
            end
        end
        function x = get.InternalEdges(obj) % these should be functions of the vertex and edge objects
            x = obj.Edges(arrayfun(@(x) isa(x,'GraphEdge_Internal'),obj.Edges));
        end
        function x = get.ExternalVertices(obj) % these should be functions of the vertex and edge objects
            x = obj.Vertices(~arrayfun(@(x) isa(x,'GraphVertex_Internal'),obj.Vertices));
        end     
        function x = get.ExternalEdges(obj) % these should be functions of the vertex and edge objects
            x = obj.Edges(~arrayfun(@(x) isa(x,'GraphEdge_Internal'),obj.Edges));
        end
        
        function init(obj)
            if obj.ReorderElements
                % reorder vertices in order of [xd;xa;xt] and edges in [int; ext]
                obj.Vertices = [obj.DynamicVertices; obj.AlgebraicVertices; obj.ExternalVertices];
                obj.Edges    = [obj.InternalEdges; obj.ExternalEdges];
            end
            
            % Calculate input array from Internal Edges
            obj.Inputs = unique(vertcat(obj.InternalEdges.Input), 'stable');

            % calculate graph size, order, etc
            obj.Nv  = length(obj.InternalVertices);
            obj.Nx  = length(obj.DynamicVertices);
            obj.Ne  = length(obj.InternalEdges);
            obj.Nu  = length(obj.Inputs);
            obj.Nev = length(obj.Vertices)-obj.Nv;
            obj.Nee = length(obj.Edges)-obj.Ne;
            
            % list of tail and head vertices
            vTail = vertcat(obj.InternalEdges.TailVertex);
            vHead = vertcat(obj.InternalEdges.HeadVertex);
            
            % indicies of tail and vertices
            vT_idx =  arrayfun(@(x) find(arrayfun(@(y) eq(x,y),obj.Vertices)),vTail);
            vH_idx =  arrayfun(@(x) find(arrayfun(@(y) eq(x,y),obj.Vertices)),vHead);

            % calculate Edge and Incidence matrix
            obj.E = [vT_idx vH_idx];
            m = zeros(max(max(obj.E)),size(obj.E,1));
            for i = 1:size(obj.E,1)
                m(obj.E(i,1),i) =  1; % tails
                m(obj.E(i,2),i) = -1; % heads
            end
            obj.M = m;
            
        end
               
        function h = plot(obj,varargin)
            % basic digraph plotting.
            E_Augmented = obj.E; % edge matrix
            try % try to augment the edge matrix to include external edges
                E_idx = arrayfun(@(x) find(x==obj.InternalVertices),vertcat(obj.ExternalEdges.HeadVertex)); % index of vertices with external edges
                Eext = [[obj.v_tot+1:1:obj.v_tot+obj.Nee]' E_idx]; % edge matrix of external edges
                E_Augmented = [E_Augmented; Eext]; % augment E matrix with external edges
                skipPlotExt = 0;
            catch
                skipPlotExt = 1;
            end
            G = digraph(E_Augmented(:,1),E_Augmented(:,2)); % make digraph
            h = plot(G,varargin{:}); % plot digraph
            labeledge(h,E_Augmented(:,1)',E_Augmented(:,2)',[1:obj.Ne, 1:obj.Nee]); % edge lables
            highlight(h,[obj.Nv+1:1:obj.v_tot],'NodeColor','w') % remove external vertices
            xLoc = h.XData(obj.Nv+1:1:obj.v_tot); yLoc = h.YData(obj.Nv+1:1:obj.v_tot); % get external vertex location
            hold on; scatter(xLoc,yLoc,5*h.MarkerSize,'MarkerEdgeColor',h.NodeColor(1,:)); hold off; % add external vertices back
            if ~skipPlotExt
                highlight(h,reshape(Eext',1,[]),'LineStyle','--') % make external edges dashed
                highlight(h,[obj.v_tot+1:1:obj.v_tot+length(E_idx)],'NodeLabelColor','w','NodeColor','w') % remove augmented external edge tail vertices and labels
                xLoc = [ h.XData(Eext(:,1))]; yLoc = [ h.YData(Eext(:,1))]; % get external edge tail vertex location
            end
            hold on; scatter(xLoc,yLoc,5*h.MarkerSize,'MarkerEdgeColor',h.EdgeColor(1,:)); hold off; % plot external edge tail vertices
        end
        
        function [obj, ConnectE, ConnectV] = Combine(G, ConnectE, ConnectV, opts) % Input is vector of GraphClass elements
            % G - GraphClass Class Array
            % ConnectX - Cell vector with first list containing component
            % indices; second list containing equivalent properties (edges
            % or vertices) corresponding to the components.
            
            arguments
                G (:,1) Graph
                ConnectE cell = {}
                ConnectV cell = {}
                opts.CopyEdges logical = true;
            end
            
            % Format ConnectV and ConnectE as {:,1} cell array containing list of
            % equivalent vertices and edges, respectively
            ConnectE = formatConnectX(ConnectE, 'GraphEdge', 'Edges');
            Nce = length(ConnectE); % Number of edge connections
            Neconn_delta = cellfun(@length, ConnectE);% Number of edges involved in each connection
            Neconn = sum(Neconn_delta); % Total edges involved in connections
            
            if nargin == 3 % If ConnectV is specified
                ConnectV = formatConnectX(ConnectV, 'GraphVertex', 'Vertices');
            end
            
            %% Parse ConnectE for necessary Vertex Connections, create edge_conn_map, and create input_conn_map:
            % - Appends ConnectV with necessary vertex connections resulting from edge connections
            % edge_conn_map:
            % - First column contains edges replaced in connection that will be modified in the connection,
            % - Second column contains primary edges resulting from connection
            % - s.t. edge_conn_map(:,1) becomes edge_conn_map(:,2)
            % input_conn_map:
            % - First column contains inputs replaced in connection that will be modified in the connection,
            % - Second column contains primary inputs resulting from connection
            % - s.t. input_conn_map(:,1) becomes input_conn_map(:,2)
            
            ConnectV_E = cell(2*Nce, 1);
            edge_conn_map(Nce,2) = GraphEdge();
            input_conn_map = GraphInput.empty();

            for ce = 1:Nce
                edges = fliplr(ConnectE{ce});
                edge_conn_map(ce, :) = edges;
                                   
                equiv_heads = [edges.HeadVertex];
                assert(isCompatible([equiv_heads.VertexType]), 'Incompatible head vertices in edge connection %d', ce) % Check for compatible head vertices with isCompatible method of VertexTypes
                
                equiv_tails = [edges.TailVertex];
                assert(isCompatible([equiv_tails.VertexType]), 'Incompatible tail vertices in edge connection %d', ce) % Check for compatible tail vertices with isCompatible method of VertexTypes
                
                ConnectV_E{2*ce - 1} = equiv_heads;
                ConnectV_E{2*ce} = equiv_tails;
                
                old_inputs = [edges(1).Input];
                new_inputs = [edges(2).Input];
                
                if (~isempty(old_inputs)) && (~isempty(new_inputs))
                    if numel(old_inputs) == numel(new_inputs)
                        for i = 1:numel(old_inputs)
                            input_conn_map(end+1,:) = [old_inputs(i) new_inputs(i)]; % Input from first edge in ConnectE will replace input from second edge in ConnectE
                        end
                    else
                        error('Incompatible inputs in edge connection %d', ce);
                    end
                end
            end
            
            if isempty(ConnectV)
                ConnectV = ConnectV_E;
            else
                ConnectV = [ConnectV; ConnectV_E];
            end
            %% Create vertex_conn_map:
            % - First column contains all vertices that will be modified in the connection,
            % - Second column contains primary vertices that verts in the first column will map to
            % - s.t. Vertex_Conn_Map(:,1) becomes Vertex_Conn_Map(:,2)
            
            % Determine the Primary Vertex for each connection
            Ncv = length(ConnectV); % Number of vertex connections
            Nvconn_delta = cellfun(@length, ConnectV); % Number of vertices involved in each connection
            Nvconn = sum(Nvconn_delta); % Total vertices involved in connections
            
            primary_vertices(Ncv,1) = GraphVertex();
            vertex_conn_map(Nvconn-Ncv, 2) = GraphVertex();
            vconnmap_counter = cumsum([0; Nvconn_delta-1]);
            for cv = 1:length(ConnectV)
                verts = ConnectV{cv};
                
                % Check for compatible Vertex Types with isCompatible method of VertexTypes
                types = [verts.VertexType];
                assert(isCompatible(types), 'Incompatible VertexTypes in Vertex Connection %d of ConnectV', cv);
                
                % Check Number of Internal Vertices and Assign Primary Vertex
                int_vert_flags = arrayfun(@(x) isa(x,'GraphVertex_Internal'), verts);
                n_int_verts = sum(int_vert_flags);
                if n_int_verts == 0
                    primary_vertex = verts(1);
                elseif n_int_verts == 1
                    primary_vertex = verts(int_vert_flags);
                else
                    error('Error in Vertex Connection %d.  Only one Internal Vertex can be involved in a connection.', cv)
                end
                primary_vertices(cv,1) = primary_vertex;
                
                conn_verts = verts(primary_vertex ~= verts);
                
                r = vconnmap_counter(cv)+(1:numel(conn_verts)); % Range of elements in vertex_conn_map to be assigned
                vertex_conn_map(r, 1) = conn_verts;
                vertex_conn_map(r,2) = primary_vertex;
            end
            
            %% Process vertex_conn_map
            vertex_conn_map = unique(vertex_conn_map, 'rows','stable'); % remove duplicate mappings in vertex_conn_map
            if length(vertex_conn_map(:,1)) ~= length(unique(vertex_conn_map(:,1)))
                error('Vertices assigned to multiple primary vertices.');
            end
            
            % Reformat serial connections in vertex_conn_map
            vertex_conn_map = ReformatSerialConnections(vertex_conn_map);
            
            %% Process input_conn_map
            if ~isempty(input_conn_map)
                input_conn_map = unique(input_conn_map, 'rows','stable'); % remove duplicate mappings in input_conn_map
                if length(input_conn_map(:,1)) ~= length(unique(input_conn_map(:,1)))
                    error('Inputs assigned to different primary inputs.');
                end
                
                % Reformat serial connections in input_conn_map
                input_conn_map = ReformatSerialConnections(input_conn_map);
            end
            %% Construct Vertex and Edge Vectors
            all_verts = vertcat(G.Vertices);
            all_edges = vertcat(G.Edges);
            all_outputs = vertcat(G.Outputs);
           
            sys_verts = all_verts(~ismember(all_verts, vertex_conn_map(:,1)));
            sys_edges = all_edges(~ismember(all_edges, edge_conn_map(:,1)));
            
            if opts.CopyEdges
                sys_edges = copy(sys_edges);
            end
            
            for i = 1:numel(sys_edges)
                % Replace head vertex in system edges
                head_v = sys_edges(i).HeadVertex;
                
                log_index = head_v == vertex_conn_map(:,1);
                if any(log_index)
                    primary_vertex = vertex_conn_map(log_index, 2);
                    sys_edges(i).HeadVertex = primary_vertex;
                end
                

                if isa(sys_edges(i), 'GraphEdge_Internal')
                    % Replace tail vertex in system edges
                    tail_v = sys_edges(i).TailVertex;
                    
                    log_index = tail_v == vertex_conn_map(:,1);
                    if any(log_index)
                        primary_vertex = vertex_conn_map(log_index, 2);
                        sys_edges(i).TailVertex = primary_vertex;
                    end
                    
                    % Replace inputs in system edges
                    if ~isempty(input_conn_map)
                        inputs = [sys_edges(i).Input];
                        if ~isempty(inputs)
                            for j = 1:numel(inputs)
                                log_index = inputs(j) == input_conn_map(:,1);
                                if any(log_index)
                                    sys_edges(i).Input(j) = input_conn_map(log_index,2);
                                end
                            end
                        end
                    end
                end
            end
            
            for i = 1:numel(all_outputs)                    
                    % Replace inputs in system outputs
                    if ~isempty(input_conn_map)
                        inputs = [];
                        idx = [];
                        for j = 1:length(all_outputs(i).Breakpoints)
                            if isa(all_outputs(i).Breakpoints{j},'GraphInput')
                                inputs = [inputs all_outputs(i).Breakpoints{j}];
                                idx = [ idx j];
                            end
                        end
                        if ~isempty(inputs)
                            for j = 1:numel(inputs)
                                log_index = inputs(j) == input_conn_map(:,1);
                                if any(log_index)
                                    all_outputs(i).Breakpoints{idx(j)} = input_conn_map(log_index,2);
                                end
                            end
                        end
                    end
            end
            
            
            % Instantiate and Return the Graph Object
            obj = Graph(sys_verts, sys_edges);
            obj.Outputs = all_outputs;
            
            %% Assign SymParams and SymParams_Vals
            sym_params = vertcat(G.SymParams);
            %unique(sym_params);
            sym_vals = vertcat(G.SymParams_Vals);
            
            obj.SymParams = sym_params;
            obj.SymParams_Vals = sym_vals;
            %% Helper Functions
            function ConnectX = formatConnectX(ConnectX, class, prop)
                if all(cellfun(@(x) isa(x, class), ConnectX),'all') % Connect X Already given as lists of equivalent GraphVertices or GraphEdges with dominant element in front of list
                    return
                elseif all(cellfun(@(x) isa(x, 'double'), ConnectX),'all') % ConnectX specified with component indices in 1st row, Property indices in second row
                    num_connections = size(ConnectX,2);
                    if size(ConnectX,1) == 3 % If third row specifying dominant component is given
                        ConnectX_temp = cell(2, num_connections);
                        for c = 1:num_connections
                            comps = ConnectX{1,c};
                            props = ConnectX{2,c};
                            dom_comp = ConnectX{3,c};
                            
                            i = dom_comp == comps ; % Identify dominant component in first row
                            
                            new_comps = [comps(i) comps(~i)];
                            new_props = [props(i) props(~i)];
                            
                            ConnectX_temp{1,c} = new_comps;
                            ConnectX_temp{2,c} = new_props;
                        end
                        ConnectX = ConnectX_temp;
                    end
                    
                    vec_lengths = cellfun(@numel, ConnectX);
                    assert(all(vec_lengths(1,:)==vec_lengths(2,:)), 'Component and Property Vectors must be the same length for each connection');
                    
                    ConnectX_temp = cell(num_connections, 1);
                    for c = 1:num_connections
                        graphs_i = ConnectX{1,c};
                        elems_i = ConnectX{2,c};
                        elems = arrayfun(@(c,e) G(c).(prop)(e), graphs_i, elems_i, 'UniformOutput', false); % Arrayfun can't handle heterogenous object arrays so nonuniform output required
                        elems = [elems{:}]; % Convert cell array to heterogenous object array
                        ConnectX_temp{c} = elems;
                    end
                    ConnectX = ConnectX_temp;
                else
                    error('Invalid ConnectX cell array');
                end
            end
            function conn_map = ReformatSerialConnections(conn_map)
                inters = intersect(conn_map(:,1),conn_map(:,2)); % Find common elements in first and second columns of conn_map
                if ~isempty(inters) % If intersections exist
                    for i = 1:numel(inters)
                        target_val = conn_map(inters(i) == conn_map(:,1),2); 
                        conn_map(inters(i) == conn_map(:,2),2) = target_val;
                    end
                end
            end
        end
    end
end
<|MERGE_RESOLUTION|>--- conflicted
+++ resolved
@@ -35,16 +35,11 @@
         Edges (:,1) GraphEdge = GraphEdge.empty()
         % Allow Reordering of Vertices in graph.init()
         ReorderElements logical = true
-<<<<<<< HEAD
         % Graph Outputs
         Outputs GraphOutput = GraphOutput.empty()
-
-=======
-        
-                
+              
         SymParams (:,1) sym = sym.empty
         SymParams_Vals (:,1) double = [];
->>>>>>> cb9059aa
     end
     
     properties (SetAccess = private)
