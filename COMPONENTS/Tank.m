--- conflicted
+++ resolved
@@ -65,8 +65,7 @@
             % special lookup functions
             T = Type([sym('p1')],{sym('p1')},'p1');
             Vertex(1).CapFunction = LookupFunction('Function',T,'Breakpoints',[Vertex(2)]);
-             
-<<<<<<< HEAD
+            
             % Build Graph
             g = Graph(Vertex,Edge);
             obj.graph = g;
@@ -76,9 +75,6 @@
             % skip port 2 since it's a source in the simulink block
             p(3) = ComponentPort('Description','Outflow','Element',Edge(2));
             obj.Ports = p;
-=======
-            obj.graph = Graph(Vertex,Edge);
->>>>>>> f746f20b
             
         end
     end
