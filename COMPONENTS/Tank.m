<<<<<<< HEAD
classdef Tank < Component_Super
    % Tank is a class the defines a tank model
    
    %%%%%%%%%%%%%%%%%%%%%%%%%%%%%%%%%%%%%%%%%%%%%%%%%%%%%%%%%%%%%%%%%%%%%%%
    % Author: Christopher T. Aksland
    % Association: University of Illionis at Urbana-Champaign
    % Contact: aksland2@illinois.edu
    % Revision History:
    % 7/6/2020 - Class creation
    %%%%%%%%%%%%%%%%%%%%%%%%%%%%%%%%%%%%%%%%%%%%%%%%%%%%%%%%%%%%%%%%%%%%%%%
    
    properties
        
        % Block Name
        Name char ='Tank'
        % Working Fluid
        fluid char = 'JP8'
        % Initial tank mass [kg]
        m_init (1,1) double {mustBeNumeric} = 10;
        % Initial Tank temperature [C]
        T_init(1,1) double {mustBeNumeric} = 25;
        % Fluid Specific Heat [J/kg]
        cp_f (1,1) double {mustBeNumeric} = 2000;
        
    end
    
    methods
        function obj = Tank(varargin)
            
            % populate properties
            obj = my_inputparser(obj,varargin{:});
            
        end
        
        function obj = GraphModel(obj)
            %METHOD1 Summary of this method goes here
            %   Detailed explanation goes here
            outputArg = obj.Property1 + inputArg;
        end
    end
end
=======
classdef Tank < Component
    % Tank is a class the defines a tank model
    
    %%%%%%%%%%%%%%%%%%%%%%%%%%%%%%%%%%%%%%%%%%%%%%%%%%%%%%%%%%%%%%%%%%%%%%%
    % Author: Christopher T. Aksland
    % Association: University of Illionis at Urbana-Champaign
    % Contact: aksland2@illinois.edu
    % Revision History:
    % 7/6/2020 - Class creation
    %%%%%%%%%%%%%%%%%%%%%%%%%%%%%%%%%%%%%%%%%%%%%%%%%%%%%%%%%%%%%%%%%%%%%%%
    
    properties
        
        % Block Name
        Name char ='Tank'
        % Working Fluid
        fluid char = 'JP8'
        % Initial tank mass [kg]
        m_init (1,1) double {mustBeNumeric} = 10;
        % Initial Tank temperature [C]
        T_init(1,1) double {mustBeNumeric} = 25;
        % Fluid Specific Heat [J/kg]
        cp_f (1,1) double {mustBeNumeric} = 2000;
        
    end
    
    methods
        function obj = Tank(varargin)          
            obj@Component(varargin{:}); % calls the superclass constructor           
        end
    end
    
    methods (Access = protected)
        function g = DefineGraph(obj)
            E = [3 1; ...
                 1 4; ...
                 1 5; ...
                 5 2];
                            
             Vertex(1) = GraphVertex_Internal('Description','Liquid Temp','Type',1,'Capacitance',10);
             Vertex(2) = GraphVertex_Internal('Description','Mass','Type',1,'Capacitance',1);
             Vertex(3) = GraphVertex_External('Description','Inlet');
             Vertex(4) = GraphVertex_External('Description','Outlet');
             Vertex(5) = GraphVertex_External('Description','Sink');
             
             Edge(1) = GraphEdge_Internal('PowerFlow','c*u*xt','Input',1,'Port',1);
             Edge(2) = GraphEdge_Internal('PowerFlow','c*u*xt','Input',2,'Port',2);
             Edge(3) = GraphEdge_Internal('PowerFlow','c*(u1-u2)*xt','Input',[1 2]);
             Edge(4) = GraphEdge_Internal('PowerFlow','(u1-u2)','Input',[1 2]);
             Edge(5) = GraphEdge_External();
             
            g = Graph(E,Vertex,Edge);
            
        end
    end
end

>>>>>>> 992d389d
<|MERGE_RESOLUTION|>--- conflicted
+++ resolved
@@ -1,46 +1,3 @@
-<<<<<<< HEAD
-classdef Tank < Component_Super
-    % Tank is a class the defines a tank model
-    
-    %%%%%%%%%%%%%%%%%%%%%%%%%%%%%%%%%%%%%%%%%%%%%%%%%%%%%%%%%%%%%%%%%%%%%%%
-    % Author: Christopher T. Aksland
-    % Association: University of Illionis at Urbana-Champaign
-    % Contact: aksland2@illinois.edu
-    % Revision History:
-    % 7/6/2020 - Class creation
-    %%%%%%%%%%%%%%%%%%%%%%%%%%%%%%%%%%%%%%%%%%%%%%%%%%%%%%%%%%%%%%%%%%%%%%%
-    
-    properties
-        
-        % Block Name
-        Name char ='Tank'
-        % Working Fluid
-        fluid char = 'JP8'
-        % Initial tank mass [kg]
-        m_init (1,1) double {mustBeNumeric} = 10;
-        % Initial Tank temperature [C]
-        T_init(1,1) double {mustBeNumeric} = 25;
-        % Fluid Specific Heat [J/kg]
-        cp_f (1,1) double {mustBeNumeric} = 2000;
-        
-    end
-    
-    methods
-        function obj = Tank(varargin)
-            
-            % populate properties
-            obj = my_inputparser(obj,varargin{:});
-            
-        end
-        
-        function obj = GraphModel(obj)
-            %METHOD1 Summary of this method goes here
-            %   Detailed explanation goes here
-            outputArg = obj.Property1 + inputArg;
-        end
-    end
-end
-=======
 classdef Tank < Component
     % Tank is a class the defines a tank model
     
@@ -96,6 +53,4 @@
             
         end
     end
-end
-
->>>>>>> 992d389d
+end