classdef HeatExchanger < Component
    % HeatExchanger is a class the defines a heat exchanger model
    
    %%%%%%%%%%%%%%%%%%%%%%%%%%%%%%%%%%%%%%%%%%%%%%%%%%%%%%%%%%%%%%%%%%%%%%%
    % Author: Christopher T. Aksland
    % Association: University of Illionis at Urbana-Champaign
    % Contact: aksland2@illinois.edu
    % Revision History:
    % 7/6/2020 - Class creation
    %%%%%%%%%%%%%%%%%%%%%%%%%%%%%%%%%%%%%%%%%%%%%%%%%%%%%%%%%%%%%%%%%%%%%%%
    
    properties
        % Side 1 working Fluid
        fluid1 char = 'JP8'
        % Side 2 working Fluid
        fluid2 char = 'water'
        % Initial Side 1 Fluid temperature [C]
        T1_init(1,1) double {mustBeNumeric} = 25;
        % Initial Side 2 Fluid temperature [C]
        T2_init(1,1) double {mustBeNumeric} = 25;
        % Side 1 fluid Specific Heat [J/kg]
        cp_f1 (1,1) double {mustBeNumeric} = 2000;
        % Side 2 fluid Specific Heat [J/kg]
        cp_f2 (1,1) double {mustBeNumeric} = 1000;
        % Heat Transfer Coefficient [W/K]
        HTC (1,1) double {mustBeNumeric} = 10;
        
    end
    
    methods
        function obj = HeatExchanger(varargin)          
            obj@Component(varargin{:}); % calls the superclass constructor
        end
    end
    
    methods (Access = protected)
        function DefineComponent(obj)
            % edge matrix
            E = [3 1; ...
                 1 5; ...
                 4 2; ...
                 2 6; ...
                 1 2];
             
            % Capacitance Types
            C(1) = Type_Capacitance("1");
             
            % Power Flow Types
            P(1) = Type_PowerFlow("u1*xt"); 
%             P(1) = Type_PowerFlow("u1*xt");
            P(2) = Type_PowerFlow("xt");
            P(3) = Type_PowerFlow("xh");
            
            % Define Vertices
            Vertex(1) = GraphVertex_Internal('Description','Temp S1','Capacitance',C(1),'Coefficient',10,'Initial',25, 'VertexType', 'Temperature');
            Vertex(2) = GraphVertex_Internal('Description','Temp S2','Capacitance',C(1),'Coefficient',10,'Initial',25, 'VertexType', 'Temperature');
            Vertex(3) = GraphVertex_External('Description','Inlet S1','Capacitance',C(1));
            Vertex(4) = GraphVertex_External('Description','Inlet S2','Capacitance',C(1));
            Vertex(5) = GraphVertex_External('Description','Outlet S1','Capacitance',C(1));
            Vertex(6) = GraphVertex_External('Description','Outlet S2','Capacitance',C(1));
            
            % Define Inputs
            I(1) = GraphInput('Side 1 Flow');
            I(2) = GraphInput('Side 2 Flow');
            
            % Define Edges
            Edge(1) = GraphEdge_Internal('PowerFlow',P(1),'Input',I(1),'Coefficient',obj.cp_f1,'TailVertex',Vertex(E(1,1)),'HeadVertex',Vertex(E(1,2)));
            Edge(2) = GraphEdge_Internal('PowerFlow',P(1),'Input',I(1),'Coefficient',obj.cp_f1,'TailVertex',Vertex(E(2,1)),'HeadVertex',Vertex(E(2,2)));
            Edge(3) = GraphEdge_Internal('PowerFlow',P(1),'Input',I(2),'Coefficient',obj.cp_f2,'TailVertex',Vertex(E(3,1)),'HeadVertex',Vertex(E(3,2)));
            Edge(4) = GraphEdge_Internal('PowerFlow',P(1),'Input',I(2),'Coefficient',obj.cp_f2,'TailVertex',Vertex(E(4,1)),'HeadVertex',Vertex(E(4,2)));
            Edge(5) = GraphEdge_Internal('PowerFlow',[P(2); P(3)],'Coefficient',[obj.HTC -obj.HTC],'TailVertex',Vertex(E(5,1)),'HeadVertex',Vertex(E(5,2)));
            
<<<<<<< HEAD
            % Build Graph
            g = Graph(Vertex,Edge);
            obj.graph = g;
            
            % Define Ports
            p(1) = ComponentPort('Description','Side 1 Inflow','Element',Edge(1));
            p(2) = ComponentPort('Description','Side 2 Inflow','Element',Edge(3));
            p(3) = ComponentPort('Description','Side 1 Outflow','Element',Edge(2));
            p(4) = ComponentPort('Description','Side 2 Outflow','Element',Edge(4));
            obj.Ports = p; 
=======
            obj.graph = Graph(Vertex,Edge); 
>>>>>>> f746f20b
        end
    end
end<|MERGE_RESOLUTION|>--- conflicted
+++ resolved
@@ -70,7 +70,6 @@
             Edge(4) = GraphEdge_Internal('PowerFlow',P(1),'Input',I(2),'Coefficient',obj.cp_f2,'TailVertex',Vertex(E(4,1)),'HeadVertex',Vertex(E(4,2)));
             Edge(5) = GraphEdge_Internal('PowerFlow',[P(2); P(3)],'Coefficient',[obj.HTC -obj.HTC],'TailVertex',Vertex(E(5,1)),'HeadVertex',Vertex(E(5,2)));
             
-<<<<<<< HEAD
             % Build Graph
             g = Graph(Vertex,Edge);
             obj.graph = g;
@@ -81,9 +80,6 @@
             p(3) = ComponentPort('Description','Side 1 Outflow','Element',Edge(2));
             p(4) = ComponentPort('Description','Side 2 Outflow','Element',Edge(4));
             obj.Ports = p; 
-=======
-            obj.graph = Graph(Vertex,Edge); 
->>>>>>> f746f20b
         end
     end
 end