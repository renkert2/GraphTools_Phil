<<<<<<< HEAD
classdef HeatExchanger < Component_Super
    % HeatExchanger is a class the defines a heat exchanger model
    
    %%%%%%%%%%%%%%%%%%%%%%%%%%%%%%%%%%%%%%%%%%%%%%%%%%%%%%%%%%%%%%%%%%%%%%%
    % Author: Christopher T. Aksland
    % Association: University of Illionis at Urbana-Champaign
    % Contact: aksland2@illinois.edu
    % Revision History:
    % 7/6/2020 - Class creation
    %%%%%%%%%%%%%%%%%%%%%%%%%%%%%%%%%%%%%%%%%%%%%%%%%%%%%%%%%%%%%%%%%%%%%%%
    
    properties
        
        % Block Name
        Name char ='Heat Exchanger'
        % Side 1 working Fluid
        fluid1 char = 'JP8'
        % Side 2 working Fluid
        fluid2 char = 'water'
        % Initial Side 1 Fluid temperature [C]
        T1_init(1,1) double {mustBeNumeric} = 25;
        % Initial Side 2 Fluid temperature [C]
        T2_init(1,1) double {mustBeNumeric} = 25;
        % Side 1 fluid Specific Heat [J/kg]
        cp_f1 (1,1) double {mustBeNumeric} = 2000;
        % Side 2 fluid Specific Heat [J/kg]
        cp_f2 (1,1) double {mustBeNumeric} = 2000;
        % Heat Transfer Coefficient [W/K]
        HTC (1,1) double {mustBeNumeric} = 10;
        
    end
    
    methods
        function obj = HeatLoad(varargin)
            
            % populate properties
            obj = my_inputparser(obj,varargin{:});
            
        end
        
        function obj = GraphModel(obj)
            %METHOD1 Summary of this method goes here
            %   Detailed explanation goes here
            outputArg = obj.Property1 + inputArg;
        end
    end
end
=======
classdef HeatExchanger < Component
    % HeatExchanger is a class the defines a heat exchanger model
    
    %%%%%%%%%%%%%%%%%%%%%%%%%%%%%%%%%%%%%%%%%%%%%%%%%%%%%%%%%%%%%%%%%%%%%%%
    % Author: Christopher T. Aksland
    % Association: University of Illionis at Urbana-Champaign
    % Contact: aksland2@illinois.edu
    % Revision History:
    % 7/6/2020 - Class creation
    %%%%%%%%%%%%%%%%%%%%%%%%%%%%%%%%%%%%%%%%%%%%%%%%%%%%%%%%%%%%%%%%%%%%%%%
    
    properties
        
        % Block Name
        Name char ='Heat Exchanger'
        % Side 1 working Fluid
        fluid1 char = 'JP8'
        % Side 2 working Fluid
        fluid2 char = 'water'
        % Initial Side 1 Fluid temperature [C]
        T1_init(1,1) double {mustBeNumeric} = 25;
        % Initial Side 2 Fluid temperature [C]
        T2_init(1,1) double {mustBeNumeric} = 25;
        % Side 1 fluid Specific Heat [J/kg]
        cp_f1 (1,1) double {mustBeNumeric} = 2000;
        % Side 2 fluid Specific Heat [J/kg]
        cp_f2 (1,1) double {mustBeNumeric} = 2000;
        % Heat Transfer Coefficient [W/K]
        HTC (1,1) double {mustBeNumeric} = 10;
        
    end
    
    methods
        function obj = HeatExchanger(varargin)          
            obj@Component(varargin{:}); % calls the superclass constructor           
        end
    end
    
    methods (Access = protected)
        function g = DefineGraph(obj)
            E = [3 1; ...
                 1 5; ...
                 4 2; ...
                 2 6; ...
                 1 2];
             
             Vertex(1) = GraphVertex_Internal('Description','Temp S1','Type',1,'Capacitance',10);
             Vertex(2) = GraphVertex_Internal('Description','Temp S2','Type',1,'Capacitance',10);
             Vertex(3) = GraphVertex_External('Description','Inlet S1');
             Vertex(4) = GraphVertex_External('Description','Inlet S2');
             Vertex(5) = GraphVertex_External('Description','Outlet S1');
             Vertex(6) = GraphVertex_External('Description','Outlet S2');
             
             Edge(1) = GraphEdge_Internal('PowerFlow','c*u*xt','Input',1,'Port',1);
             Edge(2) = GraphEdge_Internal('PowerFlow','c*u*xt','Input',1,'Port',2);
             Edge(3) = GraphEdge_Internal('PowerFlow','c*u*xt','Input',2,'Port',3);
             Edge(4) = GraphEdge_Internal('PowerFlow','c*u*xt','Input',2,'Port',4);
             Edge(5) = GraphEdge_Internal('PowerFlow','c*(xt-xh)');
             
            g = Graph(E,Vertex,Edge);
            
        end
    end
end

>>>>>>> 992d389d
<|MERGE_RESOLUTION|>--- conflicted
+++ resolved
@@ -1,52 +1,3 @@
-<<<<<<< HEAD
-classdef HeatExchanger < Component_Super
-    % HeatExchanger is a class the defines a heat exchanger model
-    
-    %%%%%%%%%%%%%%%%%%%%%%%%%%%%%%%%%%%%%%%%%%%%%%%%%%%%%%%%%%%%%%%%%%%%%%%
-    % Author: Christopher T. Aksland
-    % Association: University of Illionis at Urbana-Champaign
-    % Contact: aksland2@illinois.edu
-    % Revision History:
-    % 7/6/2020 - Class creation
-    %%%%%%%%%%%%%%%%%%%%%%%%%%%%%%%%%%%%%%%%%%%%%%%%%%%%%%%%%%%%%%%%%%%%%%%
-    
-    properties
-        
-        % Block Name
-        Name char ='Heat Exchanger'
-        % Side 1 working Fluid
-        fluid1 char = 'JP8'
-        % Side 2 working Fluid
-        fluid2 char = 'water'
-        % Initial Side 1 Fluid temperature [C]
-        T1_init(1,1) double {mustBeNumeric} = 25;
-        % Initial Side 2 Fluid temperature [C]
-        T2_init(1,1) double {mustBeNumeric} = 25;
-        % Side 1 fluid Specific Heat [J/kg]
-        cp_f1 (1,1) double {mustBeNumeric} = 2000;
-        % Side 2 fluid Specific Heat [J/kg]
-        cp_f2 (1,1) double {mustBeNumeric} = 2000;
-        % Heat Transfer Coefficient [W/K]
-        HTC (1,1) double {mustBeNumeric} = 10;
-        
-    end
-    
-    methods
-        function obj = HeatLoad(varargin)
-            
-            % populate properties
-            obj = my_inputparser(obj,varargin{:});
-            
-        end
-        
-        function obj = GraphModel(obj)
-            %METHOD1 Summary of this method goes here
-            %   Detailed explanation goes here
-            outputArg = obj.Property1 + inputArg;
-        end
-    end
-end
-=======
 classdef HeatExchanger < Component
     % HeatExchanger is a class the defines a heat exchanger model
     
@@ -110,6 +61,4 @@
             
         end
     end
-end
-
->>>>>>> 992d389d
+end