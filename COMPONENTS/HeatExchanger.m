--- conflicted
+++ resolved
@@ -29,7 +29,8 @@
     
     methods
         function obj = HeatExchanger(varargin)          
-            obj@Component('Name' ,'Heat Exchanger', varargin{:}); % calls the superclass constructor
+            obj@Component(varargin{:}); % calls the superclass constructor
+%             obj@Component('Name' ,'Heat Exchanger', varargin{:}); % why is the name passed here? Name is user specified 
         end
     end
     
@@ -64,17 +65,10 @@
             I(2) = GraphInput('HX Input 2');
             
             % Define Edges
-<<<<<<< HEAD
-            Edge(1) = GraphEdge_Internal('PowerFlow',P(1),'Input',1,'Port',1,'Coefficient',obj.cp_f1,'TailVertex',Vertex(E(1,1)),'HeadVertex',Vertex(E(1,2)));
-            Edge(2) = GraphEdge_Internal('PowerFlow',P(1),'Input',1,'Port',3,'Coefficient',obj.cp_f1,'TailVertex',Vertex(E(2,1)),'HeadVertex',Vertex(E(2,2)));
-            Edge(3) = GraphEdge_Internal('PowerFlow',P(1),'Input',2,'Port',2,'Coefficient',obj.cp_f2,'TailVertex',Vertex(E(3,1)),'HeadVertex',Vertex(E(3,2)));
-            Edge(4) = GraphEdge_Internal('PowerFlow',P(1),'Input',2,'Port',4,'Coefficient',obj.cp_f2,'TailVertex',Vertex(E(4,1)),'HeadVertex',Vertex(E(4,2)));
-=======
             Edge(1) = GraphEdge_Internal('PowerFlow',P(1),'Input',I(1),'Port',1,'Coefficient',obj.cp_f1,'TailVertex',Vertex(E(1,1)),'HeadVertex',Vertex(E(1,2)));
-            Edge(2) = GraphEdge_Internal('PowerFlow',P(1),'Input',I(1),'Port',2,'Coefficient',obj.cp_f1,'TailVertex',Vertex(E(2,1)),'HeadVertex',Vertex(E(2,2)));
-            Edge(3) = GraphEdge_Internal('PowerFlow',P(1),'Input',I(2),'Port',3,'Coefficient',obj.cp_f2,'TailVertex',Vertex(E(3,1)),'HeadVertex',Vertex(E(3,2)));
+            Edge(2) = GraphEdge_Internal('PowerFlow',P(1),'Input',I(1),'Port',3,'Coefficient',obj.cp_f1,'TailVertex',Vertex(E(2,1)),'HeadVertex',Vertex(E(2,2)));
+            Edge(3) = GraphEdge_Internal('PowerFlow',P(1),'Input',I(2),'Port',2,'Coefficient',obj.cp_f2,'TailVertex',Vertex(E(3,1)),'HeadVertex',Vertex(E(3,2)));
             Edge(4) = GraphEdge_Internal('PowerFlow',P(1),'Input',I(2),'Port',4,'Coefficient',obj.cp_f2,'TailVertex',Vertex(E(4,1)),'HeadVertex',Vertex(E(4,2)));
->>>>>>> eaa78d27
             Edge(5) = GraphEdge_Internal('PowerFlow',[P(2); P(3)],'Coefficient',[obj.HTC -obj.HTC],'TailVertex',Vertex(E(5,1)),'HeadVertex',Vertex(E(5,2)));
             
             g = Graph(Vertex,Edge); 
