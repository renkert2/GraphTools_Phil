--- conflicted
+++ resolved
@@ -50,7 +50,6 @@
             Edge(2) = GraphEdge_Internal('PowerFlow',P(1),'Input',I(1),'Coefficient',obj.cp_f,'TailVertex',Vertex(E(2,1)),'HeadVertex',Vertex(E(2,2)));
             Edge(3) = GraphEdge_External('HeadVertex',Vertex(1),'Description','Heat Load');
 
-<<<<<<< HEAD
             % Build Graph
             g = Graph(Vertex,Edge);
             obj.graph = g;
@@ -60,9 +59,6 @@
             % skip port 2 since it's a source in the simulink block
             p(3) = ComponentPort('Description','Outflow','Element',Edge(2));
             obj.Ports = p;
-=======
-             obj.graph = Graph(Vertex,Edge);
->>>>>>> f746f20b
             
         end
     end
