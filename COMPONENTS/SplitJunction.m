--- conflicted
+++ resolved
@@ -10,10 +10,7 @@
     %%%%%%%%%%%%%%%%%%%%%%%%%%%%%%%%%%%%%%%%%%%%%%%%%%%%%%%%%%%%%%%%%%%%%%%
     
     properties
-<<<<<<< HEAD
-        
-=======
->>>>>>> eaa78d27
+
         % Working Fluid
         fluid char = 'JP8'
         % Initial Fluid temperature [C]
@@ -28,7 +25,8 @@
     
     methods
         function obj = SplitJunction(varargin)          
-            obj@Component('Name', 'Split Junction', varargin{:}); % calls the superclass constructor           
+            obj@Component(varargin{:}); % calls the superclass constructor           
+%             obj@Component('Name', 'Split Junction', varargin{:}); % why is the name passed here? Name is user specified      
         end
     end
     
