--- conflicted
+++ resolved
@@ -61,8 +61,7 @@
                 I(i) = GraphInput(desc);
                 Edge(i) = GraphEdge_Internal('PowerFlow',P(1),'Input',I(i),'Coefficient',obj.cp_f,'TailVertex',Vertex(E(i,1)),'HeadVertex',Vertex(E(i,2)));
             end
-<<<<<<< HEAD
-                                    
+                                
             % Build Graph
             g = Graph(Vertex,Edge);
             obj.graph = g;
@@ -80,10 +79,6 @@
             end
             
             obj.Ports = p; 
-=======
-                        
-            obj.graph = Graph(Vertex,Edge);
->>>>>>> f746f20b
             
         end
     end
