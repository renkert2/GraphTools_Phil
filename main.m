<<<<<<< HEAD
clear all
close all

tank1 = Tank('Name','Tank 1','T_init',50);
load1 = HeatLoad('Name','Load 1','T_init',16);


[tank1 load1]
=======
clear all
close all
clc

tank1 = Tank('Name','Tank 1','T_init',50);
load1 = HeatLoad('Name','Load 1','T_init',16);
HX1   = HeatExchanger('Name','HX 1','T1_init',16);
SJ1   = SplitJunction('Name','J3S2','n_in',3,'n_out',2);

Comps = [tank1; load1; HX1; SJ1];


figure
for i = 1:length(Comps)
    subplot(2,2,i)
    plot(Comps(i).Model)
    title(Comps(i).Name)
end


>>>>>>> 992d389d
<|MERGE_RESOLUTION|>--- conflicted
+++ resolved
@@ -1,13 +1,3 @@
-<<<<<<< HEAD
-clear all
-close all
-
-tank1 = Tank('Name','Tank 1','T_init',50);
-load1 = HeatLoad('Name','Load 1','T_init',16);
-
-
-[tank1 load1]
-=======
 clear all
 close all
 clc
@@ -25,7 +15,4 @@
     subplot(2,2,i)
     plot(Comps(i).Model)
     title(Comps(i).Name)
-end
-
-
->>>>>>> 992d389d
+end